--- conflicted
+++ resolved
@@ -15,13 +15,8 @@
     "test": "mocha test/*.test.js --timeout=20000 --exit"
   },
   "dependencies": {
-<<<<<<< HEAD
-    "@google-cloud/storage": "^2.3.3",
-    "@google-cloud/vision": "^1.1.3",
-=======
     "@google-cloud/storage": "^3.0.0",
     "@google-cloud/vision": "^0.25.0",
->>>>>>> a5e694af
     "gm": "^1.23.1"
   },
   "devDependencies": {
